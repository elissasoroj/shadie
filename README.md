--- conflicted
+++ resolved
@@ -2,11 +2,8 @@
 
 `shadie` is a wrapper around the evolutionary simulation program **SLiM** that provides a user-friendly python API interface, implements selection on alternating hapliod/diploid lifecycles.
 
-<<<<<<< HEAD
-=======
 `shadie` has been updated for compatibility with SLiM4.
 
->>>>>>> 8ccc8642
 Docs (under construction): https://elissasoroj.github.io/shadie/
 
 
@@ -35,11 +32,7 @@
 pip install -e .
 ```
 
-<<<<<<< HEAD
 You can install SLiM4 [here](https://messerlab.org/slim/). `shadie` now requires the latest release of SLiM 4.1. 
-=======
-You can install SLiM4 [here](https://messerlab.org/slim/).
->>>>>>> 8ccc8642
 
 ~
 
