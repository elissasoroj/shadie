<<<<<<< HEAD
#SHaDiE: 
## "Simulating Haploid-Diploid Evolution"
=======
# Program
(candidate names: SHaDi, stout) 
>>>>>>> 539ce7c7

`shadie` is a wrapper around SLiM3 that implements selection on alternating hapliod/diploid lifecycles
and converts user-provided phylogeny into SLiM3-compatible subpopulation demography

### In Development

conda install [pandas, numpy, toytree, msprime, pyslim] -c conda-forge ...

```bash
git clone [https://github.com/elissasoroj/project.githttps://github.com/elissasoroj/project.gitv]
cd ./project
pip install -e .
```<|MERGE_RESOLUTION|>--- conflicted
+++ resolved
@@ -1,10 +1,6 @@
-<<<<<<< HEAD
 #SHaDiE: 
 ## "Simulating Haploid-Diploid Evolution"
-=======
-# Program
-(candidate names: SHaDi, stout) 
->>>>>>> 539ce7c7
+
 
 `shadie` is a wrapper around SLiM3 that implements selection on alternating hapliod/diploid lifecycles
 and converts user-provided phylogeny into SLiM3-compatible subpopulation demography
