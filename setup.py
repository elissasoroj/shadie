
#!/usr/bin/env python

"""
Call `pip install -e .` to install package locally for testing.
"""

from setuptools import setup

# build command
setup(
    name="shadie",
<<<<<<< HEAD
    version="0.0.3",
=======
    version="0.0.7",
>>>>>>> 0b811d1e
    author="Elissa Sorojsrisom",
    author_email="ess2239@columbia.edu",
    license="GPLv3",
    description="SLiM3 Wrapper Program, 'Simulating Haploid-Diploid Evolution'",
    install_requires = ["pandas", "numpy", "toyplot", "loguru", "toytree", "altair", "pyslim", "tskit"],
    classifiers=["Programming Language :: Python :: 3"],
)<|MERGE_RESOLUTION|>--- conflicted
+++ resolved
@@ -10,11 +10,7 @@
 # build command
 setup(
     name="shadie",
-<<<<<<< HEAD
-    version="0.0.3",
-=======
     version="0.0.7",
->>>>>>> 0b811d1e
     author="Elissa Sorojsrisom",
     author_email="ess2239@columbia.edu",
     license="GPLv3",
