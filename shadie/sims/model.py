--- conflicted
+++ resolved
@@ -40,7 +40,7 @@
 from loguru import logger
 from shadie.base.mutations import MutationTypeBase
 from shadie.base.elements import ElementType
-from shadie.reproduction.reproduction import Reproduction
+# from shadie.reproduction.reproduction import Reproduction
 #from shadie.reproduction import Reproduction
 
 # cannot do both mutationRate and nucleotidebased 
@@ -125,7 +125,7 @@
     """
     def __init__(self, ):
         
-        # hold script components
+        # hold script components as a dict until __exit__ converts to a str
         self.script = {}
         self.stdout = ""
 
@@ -135,7 +135,7 @@
         self.populations = {}
         self.length = {} #length of simulation in generations
 
-        self.reproduction = Reproduction()
+        # self.reproduction = Reproduction()
 
 
     def __repr__(self):
@@ -159,8 +159,14 @@
         # order script keys
         nulls = [i for i in self.script if i[1] is None]
         ikeys = sorted([i for i in self.script if isinstance(i[1], int)])
-        lkeys = [i for i in self.script if i[1] not in nulls or ikeys]
+
+        # which type is not null or integer?
+        lkeys = [i for i in self.script if i not in nulls or ikeys]
+
+        # remove init from the nulls b/c it must come first
         sorted_keys = [nulls.pop(nulls.index(("initialize", None)))]
+
+        # then order keys by: sorted-integers, nulls, others
         sorted_keys += ikeys
         sorted_keys += nulls
         sorted_keys += lkeys
@@ -186,7 +192,7 @@
         """
         Initialize a simulation. This fills the SLIM intialize() code
         block with MutationType, ElementType, Element, and other init
-        type code. 
+        type code.
         """
         logger.debug("initializing Model")
         constants = {} if constants is None else constants
@@ -327,7 +333,6 @@
         """
         Write SLIM script to the outname filepath.
         """
-
         with open(outname, 'w') as out:
             out.write(self.script)
 
@@ -378,21 +383,17 @@
             intron=e0,
             exon=e1,
         )
-        
-        print(chrom.data.iloc[:, :6,])
+
+        print(chrom.data.head())
         print(chrom.mutations)
 
         # init the model
         model.initialize(chromosome=chrom)
         
         # add reproduction 
-<<<<<<< HEAD
-        # model.early()
-=======
         # model.reproduction()
-        model.early(1000, "sim.addSubpop('p1', 1000); //diploid sporophytes")
-        model.fitness("m4", "return 1 + mut.selectionCoeff; //gametophytes have no dominance effects", "s1" )
-        model.custom("s2 fitness(m5) { return 1 + mut.selectionCoeff; //gametophytes have no dominance effects }")
->>>>>>> b423b389
+        # model.early(1000, "sim.addSubpop('p1', 1000); //diploid sporophytes")
+        # model.fitness("m4", "return 1 + mut.selectionCoeff; //gametophytes have no dominance effects", "s1" )
+        # model.custom("s2 fitness(m5) { return 1 + mut.selectionCoeff; //gametophytes have no dominance effects }")
 
     print(model.script)