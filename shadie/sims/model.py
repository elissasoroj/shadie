--- conflicted
+++ resolved
@@ -39,7 +39,6 @@
 from loguru import logger
 from shadie.base.mutations import MutationTypeBase
 from shadie.base.elements import ElementType
-<<<<<<< HEAD
 from shadie.reproduction.api import ReproductionApi
 from shadie.sims.format import (
     format_event_dicts_to_strings,
@@ -51,23 +50,6 @@
     SURVIVAL,
     CUSTOM,
 )
-=======
-#from shadie.reproduction.reproduction import Reproduction
-
-# cannot do both mutationRate and nucleotidebased 
-
-INIT = """
-initialize() {{
-   
-  // model type
-  initializeSLiMModelType("nonWF");
-
-  // config
-  initializeRecombinationRate({recombination_rate}, {genome_size});
-  initializeMutationRate({mutation_rate});
-  initializeTreeSeq();
->>>>>>> 8afba848
-
 
 # cannot do both mutationRate and nucleotidebased 
 
@@ -104,12 +86,9 @@
         self.populations = {}
         self.length = {} #length of simulation in generations
 
-<<<<<<< HEAD
         self.reproduction = ReproductionApi(self)
 
 
-=======
->>>>>>> 8afba848
     def __repr__(self):
         return "<shadie.Model ... >"
 
@@ -212,7 +191,6 @@
         logger.debug("initializing Model")
         constants = {} if constants is None else constants
         scripts = [] if scripts is None else scripts
-<<<<<<< HEAD
         
         self.map['initialize'].append({
             'mutation_rate': mut,
@@ -230,46 +208,8 @@
         self, 
         time:Union[int, None], 
         scripts:Union[str, list], 
-        comment:Union[str,None]=None):
-=======
-        self.script[('initialize', None)] = (
-            INIT.format(**{
-                "mutation_rate": mut,
-                "recombination_rate": recomb,
-                "genome_size": chromosome.genome_size,
-                "mutations": chromosome.to_slim_mutation_types(),
-                "elements": chromosome.to_slim_element_types(),
-                "chromosome": chromosome.to_slim_elements(),
-                "constants": "\n  ".join([
-                    f"defineConstant('{key}', {val});" for key, val
-                    in constants.items()
-                ]),
-                "scripts": "\n  ".join([i.strip(";") + ";" for i in scripts]),
-            })
-        )
-
-
-    def reproduction(self, population:Union[str, None], scripts:Union[str, list]
-        ):
-        """
-        Add reproduction block code here.
-        """
-        logger.debug("Reproduction Block")
-
-        # compress list of scripts into a string
-        if isinstance(scripts, list):
-            scripts = "\n  ".join([i.strip(';') + ';' for i in scripts])
-
-        # population as str or empty
-        pop_str = str(population) if population else ""
-
-        self.script[("reproduction", population)] = (
-            REPRO.format(**{'population': pop_str, 'scripts': scripts})
-        ).lstrip()
-
-
-    def early(self, time:Union[int, None], scripts:Union[str, list]):
->>>>>>> 8afba848
+        comment:Union[str,None]=None,
+        ):
         """
         Add event that happens before selection every generation.
         """
@@ -348,19 +288,19 @@
             'comment': comment,
         })
 
-    def shadie(self, obj):
-        """
-        accepts shadie-formatted Lifecycle class object
-        """
-
-        for i in obj.rpdndict:
-            if i[0] == "early":
-                early(i) 
-        for i in obj.rpdndict:
-             if i[0] == "reproduction":
-                reproduction(i)
-        for i in obj.fitdict:
-            fitness(i) 
+
+    # def shadie(self, obj):
+    #     """
+    #     accepts shadie-formatted Lifecycle class object
+    #     """
+    #     for i in obj.rpdndict:
+    #         if i[0] == "early":
+    #             early(i) 
+    #     for i in obj.rpdndict:
+    #          if i[0] == "reproduction":
+    #             reproduction(i)
+    #     for i in obj.fitdict:
+    #         fitness(i) 
 
 
     def _check_script(self):
@@ -427,20 +367,13 @@
             intron=e0,
             exon=e1,
         )
-<<<<<<< HEAD
-
-        # print(chrom.data.head())
+        
+        # print(chrom.data.iloc[:, :4,])
         # print(chrom.mutations)
-=======
-        
-        print(chrom.data.iloc[:, :4,])
-        print(chrom.mutations)
->>>>>>> 8afba848
 
         # init the model
         model.initialize(chromosome=chrom)
         
-<<<<<<< HEAD
         model.early(
             time=1000, 
             scripts="sim.addSubpop('p1', 1000)", 
@@ -459,47 +392,4 @@
 
 
     print(model.script)
-    model.run()
-=======
-        # add reproduction 
-
-        # model.reproduction()
-        model.early(1000, "sim.addSubpop('p1', 1000); //diploid sporophytes")
-        model.fitness("m4", "return 1 + mut.selectionCoeff; //gametophytes have no dominance effects", "s1" )
-        model.custom("s2 fitness(m5) { return 1 + mut.selectionCoeff; //gametophytes have no dominance effects }")
-
-    print(model.script)
-
-    with shadie.Model() as model:
-        
-        # define mutation types
-        m0 = shadie.mtype(0.5, 'n', 2.0, 1.0)
-        m1 = shadie.mtype(0.5, 'g', 3.0, 1.0)
-        m2 = shadie.mtype(0.5, 'f', 0)
-        
-        # define elements types
-        e0 = shadie.etype([m0, m1], [1, 2])
-        e1 = shadie.etype([m2], [1])
-
-        # design chromosome of elements
-        # Do we want users to be able to put in a chromosome like this 
-        #and have the gaps filled with neutral portions?
-        chrom = shadie.chromosome.explicit({
-            (500, 1000): e1,
-            (2000, 3000): e0,
-            (3001, 5000): e1,
-        })
-
-        repro = shadie.reproduction.lifecycles.Bryophyte().dioicous(chromosome = chrom)
-
-        # init the model
-        model.initialize(chromosome=chrom)
-        
-        # add reproduction 
-        #model.reproduction()
-        model.early(1000, "sim.addSubpop('p1', 1000); //diploid sporophytes")
-        model.fitness("m4", "return 1 + mut.selectionCoeff; //gametophytes have no dominance effects", "s1" )
-        model.custom("s2 fitness(m5) { return 1 + mut.selectionCoeff; //gametophytes have no dominance effects }")
-
-    print(model.script)
->>>>>>> 8afba848
+    model.run()