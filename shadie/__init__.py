#!/usr/bin/env python

"""
`shadie` is a wrapper around SLiM3 that implements selection on 
alternating hapliod/diploid lifecycles and converts user-provided 
phylogeny into SLiM3-compatible subpopulation demography
"""

__version__ = "0.1.1"

from shadie.base.defaults import NONCDS, EXON, INTRON
from shadie.base.mutations import mtype
from shadie.base.mutations import MutationList as mlist
from shadie.base.elements import ElementType as etype
from shadie.base.elements import ElementList as elist
from shadie.sims.model import Model
from shadie import chromosome
from shadie import reproduction
<<<<<<< HEAD
from shadie import postsim
# from shadie import demography
# from shadie.demography.postsim import PostSim, NeutralSim
# from shadie.demography.result import TwoSims
# from shadie.demography.pureslim import PureSlim
=======
from shadie import demography
from shadie.demography.postsim import PostSim, NeutralSim
from shadie.demography.result import TwoSims
from shadie.demography.pureslim import PureSlim, PureSlim_TwoPop
>>>>>>> 0218c0e2

from shadie.utils import set_loglevel
set_loglevel("INFO")<|MERGE_RESOLUTION|>--- conflicted
+++ resolved
@@ -16,18 +16,6 @@
 from shadie.sims.model import Model
 from shadie import chromosome
 from shadie import reproduction
-<<<<<<< HEAD
 from shadie import postsim
-# from shadie import demography
-# from shadie.demography.postsim import PostSim, NeutralSim
-# from shadie.demography.result import TwoSims
-# from shadie.demography.pureslim import PureSlim
-=======
-from shadie import demography
-from shadie.demography.postsim import PostSim, NeutralSim
-from shadie.demography.result import TwoSims
-from shadie.demography.pureslim import PureSlim, PureSlim_TwoPop
->>>>>>> 0218c0e2
-
 from shadie.utils import set_loglevel
 set_loglevel("INFO")