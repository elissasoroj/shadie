#!/usr/bin/env python

"""
`shadie` is a wrapper around SLiM3 that implements selection on 
alternating hapliod/diploid lifecycles and converts user-provided 
phylogeny into SLiM3-compatible subpopulation demography
"""

__version__ = "0.0.6"

<<<<<<< HEAD
# from shadie.shadie import Shadie
=======

from shadie.mutations import MutationType
from shadie.mutations import MutationList
from shadie.elements import ElementType
from shadie.elements import ElementList
from shadie.globals import *
from shadie.buildchromosome import Build
>>>>>>> 0b811d1e
from shadie.chromosome import Chromosome
from shadie.demography import Demography
from shadie.main import Shadie
from shadie.postsim import PostSim

from shadie.utils import set_loglevel
set_loglevel("INFO")<|MERGE_RESOLUTION|>--- conflicted
+++ resolved
@@ -8,17 +8,12 @@
 
 __version__ = "0.0.6"
 
-<<<<<<< HEAD
-# from shadie.shadie import Shadie
-=======
-
 from shadie.mutations import MutationType
 from shadie.mutations import MutationList
 from shadie.elements import ElementType
 from shadie.elements import ElementList
 from shadie.globals import *
 from shadie.buildchromosome import Build
->>>>>>> 0b811d1e
 from shadie.chromosome import Chromosome
 from shadie.demography import Demography
 from shadie.main import Shadie
