--- conflicted
+++ resolved
@@ -55,118 +55,6 @@
         genome_size(int): default = =1e6
             Length of chromosome
         """
-
-<<<<<<< HEAD
-
-    def make(self, *args):
-        """
-        argument must be in form of dictionary objects in the format:
-        a = dict(name = "a", mutations = (-.01, 0.5), start = 2000, end = 3000)
-        OR
-        .csv file
-        OR 
-        pandas DataFrame
-        """
-        if self.type == "custom":
-            if isinstance(arg, io.TextIOBase):
-                #save .csv as dataframe
-                pass
-
-            elif isinstance(args, pd.DataFrame):
-                self.genedf = arg
-
-            else:
-                genelist = []
-                for i in args:
-                    if isinstance(i, dict):
-                        genelist.append(i)
-                genedf = pd.DataFrame(genelist)
-
-        elif self.type == "random":
-                    pass
-
-    def generate(self):
-        for gene in self.genedf:
-            #make the mutation types
-            mutdict = {}
-            #...
-            self.mutdict = mutdict
-
-            #make the genomic element types
-            elemdict = {}
-            #...
-            self.selemdict = elemdict
-
-            #write the initializeGenomicElement lines to a dict
-            initdict = {}
-            #...
-            self.initdict = initdict
-
-
-    def make_rand(self):
-        if self.type == "random":
-            if self.exons == None and self.introns == None:
-                genelements = pd.DataFrame(
-                    columns=['name', 'start', 'finish', 'eltype'],
-                    data=None,
-                )
-                base = int(0)
-                finalnc_length = np.random.randint(100, 5000)
-                end = self.gensize - finalnc_length
-                logger.debug("Made objects: base = {base}, genelements = {}, end = {end}")
-
-                while (base < end):
-                    #make initial non-coding region
-                    nc_length = np.random.randint(100, 5000)
-                    genelements.loc[base, 'name'] = "noncoding"
-                    genelements.loc[base, 'eltype'] = NONCOD
-                    genelements.loc[base, 'start'] = base
-                    genelements.loc[base, 'finish'] = base + nc_length - 1
-                    base = base + nc_length
-                    
-                    #make first exon
-                    ex_length = round(np.random.lognormal(math.log(250), math.log(1.3))) + 1
-                    genelements.loc[base, 'name'] = "exon"
-                    genelements.loc[base, 'eltype'] = EXON
-                    genelements.loc[base, 'start'] = base
-                    genelements.loc[base, 'finish'] = base + ex_length -1
-                    base = base + ex_length
-                    logger.info("Gene added")    
-                        
-                    while (np.random.random_sample() < 0.75):  #25% probability of stopping
-                        in_length = round(np.random.normal(450, 100))
-                        genelements.loc[base, 'name'] = "intron"
-                        genelements.loc[base, 'eltype'] = INTRON
-                        genelements.loc[base, 'start'] = base
-                        genelements.loc[base, 'finish'] = base + in_length -1
-                        base = base + in_length;
-                        
-                        ex_length = round(np.random.lognormal(math.log(250), math.log(1.3))) + 1
-                        genelements.loc[base, 'name'] = "exon"
-                        genelements.loc[base, 'eltype'] = EXON
-                        genelements.loc[base, 'start'] = base
-                        genelements.loc[base, 'finish'] = base + ex_length -1
-                        base = base + ex_length 
-                            
-            #final non-coding region
-            genelements.loc[base, 'name'] = "noncoding"
-            genelements.loc[base, 'eltype'] = NONCOD
-            genelements.loc[base, 'start'] = base
-            genelements.loc[base, 'finish'] = self.gensize - 1
-            logger.info("Chromosome complete!")
-            logger.debug(genelements)
-            self.genelements = genelements
-
-        elif self.type == "dict":
-            pass
-
-        else:
-            print("'type' must be 'random' or 'dict'")
-
-    def review(self, item = None):
-        "prints mutations, genetic elements, and genes dataframe"
-        #Make the `rectangles` dataframe for plotting
-=======
         self.genome = genome
 
         if self.genome is not None:
@@ -188,7 +76,6 @@
 
     def altair(self):
         "Makes interactive altair plot"
->>>>>>> 0b811d1e
         eltype = []
         altname = []
         startbase = []
