#!/usr/bin/env python

"""
Generates script for SLiM simulation

"""

#imports
<<<<<<< HEAD
=======
import os
>>>>>>> 76b5b022
import io
import pandas as pd
import numpy as np
from loguru import logger
import toyplot
import altair as alt

#optional imports
try:
    import IPython 
except ImportError:
    pass

#standard mutation types, with structure:
#(name, dominance, distribution, {following depends on distribution})


NEUT = '("m100", 0.5, "f", 0.0)'      #neutral mutation
SYN = '("m101", 0.5, "f", 0.0)'           #synonymous
DEL = '("m102", 0.1, "g", -0.03, 0.2)'    #deleterious
BEN = '("m103", 0.8, "e", 0.1)'           #beneficial

#standard genetic elements have the structure:
#(name, mutations, frequency of each mutation)
EXON = '("g100", c(m100,m101,m102), c(2,8,0.1))'  #exon
INTRON = '("g101", c(m100,m102), c(9,1))'         #intron
NONCOD = '("g102", c(m100), 1)'               #non-coding


class Chromosome:
    """
    Chromosome object created based on user parameters
    """

    def __init__(
        self,
        chromtype = "random",       #"random" or "dict" 
        genes=None,             #number of genes on the chromosome (if None, random)
        introns = None,         #number of introns per gene (if None, random)
        exons = None,           #number of exons per gene (if None, random)
        mutation_rate = 1e-7,   #mutation rate will be used to calculate mutation matrix
        genome_size=1e6,        #will be used to calculate chromosome end (length -1)
        ):
    
        self.type = chromtype
        self.genes = genes
        self.introns = introns
        self.exons = exons
        self.mutrate = mutation_rate
        self.gensize = genome_size
        """
        Builds the chromosome for SLiM3 simulation

        Parameters:
        -----------
        chromtype(str): default = "random"
            "random" will generate a random chromosome
            "dict" will accept a dictionary object

        genes(int): default = None
            Number of genes on chromosome
            Can be supplied as `int` for random chromosome generation
            or as dict object for explicit chromosome generation, e.g:

            dict(name = "name", mutations = (fitness effect,  dominance), start = bp, end = bp)
            dict(name = "a", mutations = (-.01, 0.5), start = 2000, end = 3000)

            # call simulate with details on genome structure (and which life stage selection occurs?)
            mod.simulate(
            dict(name='a', selection=-0.01, start=2000, end=3000, haploid=True),
            dict(name='b', selection=-0.02, start=5000, end=6000, haploid=True),
            dict(name='c', selection=-0.03, start=9000, end=10000, haploid=True),
            dict(name='A', selection=0.01, start=2000, end=3000, haploid=False),
            dict(name='B', selection=0.02, start=5000, end=6000, haploid=False),
            dict(name='C', selection=0.03, start=9000, end=10000, haploid=False),
            )

        introns (int): default = None
            For random generator: number of introns per gene; default = random
            For dict generator: number of introns per gene; default = 0

        exons (int): default = None
           For random generator: number of exons per gene; default = random
           For dict generator: number of exons per gene; default = 1

        mutation_rate(int): default = 1e-7
            Chance of mutation at each bp


        genome_size(int): default = =1e6
            Length of chromosome
        """


    def make(self, *args):
        """
        argument must be in form of dictionary objects in the format:
        a = dict(name = "a", mutations = (-.01, 0.5), start = 2000, end = 3000)
        OR
        .csv file
        OR 
        pandas DataFrame
        """
        if self.type == "custom":
            if isinstance(args, io.TextIOBase):
                self.genedf = pd.read_csv(args)

            elif isinstance(args, pd.DataFrame):
                self.genedf = args

            else:
                genelist = []
                for i in args:
                    if isinstance(i, dict):
                        genelist.append(i)
                self.genedf = pd.DataFrame(genelist)

        elif self.type == "random":
                    pass

    def generate(self):
        "generates chromosome based on explicit user structure"
        for gene in self.genedf:
            #make the mutation types
            mutdict = {}
            #...
            self.mutdict = mutdict #my linter is telling me these should be defined in init

            #make the genomic element types
            elemdict = {}
            #...
            self.selemdict = elemdict

            #write the initializeGenomicElement lines to a dict
            initdict = {}
            #...
            self.initdict = initdict


    def make_rand(self):
        "generates a random chromosome"
        if self.type == "random":
            if self.exons == None and self.introns == None:
                genelements = pd.DataFrame(
                columns=['name', 'start', 'finish', 'eltype'],
                data=None,
                )
                base = int(0)
                finalnc_length = np.random.randint(100, 5000)
                end = self.gensize - finalnc_length
                logger.debug("Made objects: base = {base}, genelements = {}, end = {end}")

                while base < end:
                    #make initial non-coding region
                    nc_length = np.random.randint(100, 5000)
                    genelements.loc[base, 'name'] = "noncoding"
                    genelements.loc[base, 'eltype'] = NONCOD
                    genelements.loc[base, 'start'] = base
                    genelements.loc[base, 'finish'] = base + nc_length - 1
                    base = base + nc_length
                
                    #make first exon
                    ex_length = round(np.random.lognormal(np.log(250), np.log(1.3))) + 1
                    genelements.loc[base, 'name'] = "exon"
                    genelements.loc[base, 'eltype'] = EXON
                    genelements.loc[base, 'start'] = base
                    genelements.loc[base, 'finish'] = base + ex_length -1
                    base = base + ex_length
                    logger.info("Gene added")    
                    
                    while np.random.random_sample() < 0.75:  #25% probability of stopping
                        in_length = round(np.random.normal(450, 100))
                        genelements.loc[base, 'name'] = "intron"
                        genelements.loc[base, 'eltype'] = INTRON
                        genelements.loc[base, 'start'] = base
                        genelements.loc[base, 'finish'] = base + in_length -1
                        base = base + in_length
                      
                        ex_length = round(np.random.lognormal(np.log(250), np.log(1.3))) + 1
                        #do you need math for that? You can just do it with numpy
                        genelements.loc[base, 'name'] = "exon"
                        genelements.loc[base, 'eltype'] = EXON
                        genelements.loc[base, 'start'] = base
                        genelements.loc[base, 'finish'] = base + ex_length -1
                        base = base + ex_length 
                          
            #final non-coding region
            genelements.loc[base, 'name'] = "noncoding"
            genelements.loc[base, 'eltype'] = NONCOD
            genelements.loc[base, 'start'] = base
            genelements.loc[base, 'finish'] = self.gensize - 1
            logger.info("Chromosome complete!")
            logger.debug(genelements)
            self.genelements = genelements

        elif self.type == "dict":
            pass

        else:
            print("'type' must be 'random' or 'dict'")

    def review(self, item = None):
        """
        allows user to inspect chromosome settings, including:
        mutation rates, genomic element types, and genomic elements
        also creates interactive plot of the chromosome, so the user can inspect it
        """

        if item == "mutations":
            pass
            #print("Mutations:\n" self.mutdict)
        elif item == "eltypes":
            pass
            #print("Genomic Element Types:\n" self.eldict)
        elif item == "elements":
            print("Genomic elements:\n", self.genelements)
        elif item == "chromosome":
            #Make the `rectangles` dataframe for plotting
            eltype = []
            startbase = []
            endbase = []
            y1 = []
            y2 = []
            for index, row in self.genelements.iterrows():
                eltype.append(row['name'])
                startbase.append(row['start'])
                endbase.append(row['finish'])
                y1.append(0)
                y2.append(1)

            chromcoords = list(zip(eltype, startbase, endbase, y1, y2))
            rectangles = pd.DataFrame(chromcoords, columns = ['Element Type', 'x1', 'x2', 'y1', 'y2'])

            #define colors for each element
            #add will need to re-write for custom genetic elements
            color = []
            for index, row in rectangles.iterrows():
                if row["Element Type"] == "noncoding":
                    color.append("firebrick")
                elif row["Element Type"] == "exon":
                    color.append("steelblue")
                elif row["Element Type"] == "intron":
                    color.append("orange")

            #assign colors to rectangles dataframe
            rectangles.insert(5, "color", color)

            #Calculate Stats
            genecount = (rectangles["Element Type"]=='noncoding').sum()-1
            exoncount = (rectangles["Element Type"]=='exon').sum()
            introncount = (rectangles["Element Type"]=='intron').sum()
            totexonlength = 0
            totintronlength = 0
            for index, row in rectangles.iterrows():
                if row["Element Type"]=='exon':
                    totexonlength += (row["x2"]-row["x1"])
                elif row["Element Type"]=='intron':
                    totintronlength += (row["x2"]-row["x1"])


            print(f"# of Genes: {genecount}\n"
                f"Average # exons per gene: {exoncount/genecount}\n"
                f"Average exon length: {totexonlength/exoncount} nt\n"
                f"Average # introns per gene: {introncount/genecount}\n"
                f"Average introns length: {totintronlength/introncount} nt\n"
                )

            print(f"Chromosome Plot:\n")
            # make the canvas and axes
            canvas = toyplot.Canvas(width=3000, height=200)
            axes = canvas.cartesian()
            axes.show = True

            #draw the rectangles
            for index, row in rectangles.iterrows():
                axes.rectangle(
                    row['x1'], row['x2'], row['y1'], row['y2'],
                    color = row['color']
                )

        elif item == "interactive":
            print("Interactive altair chromosome map:")
            #Make the `rectangles` dataframe for plotting
            eltype = []
            startbase = []
            endbase = []
            y1 = []
            y2 = []
            for index, row in self.genelements.iterrows():
                eltype.append(row['name'])
                startbase.append(row['start'])
                endbase.append(row['finish'])
                y1.append(0)
                y2.append(1)

            chromcoords = list(zip(eltype, startbase, endbase, y1, y2))
            rectangles = pd.DataFrame(chromcoords, columns = ['Element Type', 'x1', 'x2', 'y1', 'y2'])

            #make the altair plot
            dom = ['exon', 'intron', 'noncoding'] 
            rng = ['mediumvioletred', 'lightgoldenrodyellow', 'cornflowerblue'] 

            brush = alt.selection_interval(
                encodings=['x'], 
                mark=alt.BrushConfig(fill='red', fillOpacity = 0.700))

            ichrom = alt.Chart(rectangles).mark_rect().encode(
                x=alt.X('x1:Q', axis=alt.Axis(title='Base Pairs')),
                x2='x2:Q',
                y = alt.Y('y1:Q', axis=None),
                y2='y2:Q', 
                color=alt.Color('Element Type', 
                                scale=alt.Scale(domain=dom, range=rng)),
                tooltip=[
                    alt.Tooltip('Element Type', title='Element Type'),
                    alt.Tooltip('x1', title='Start'),
                    alt.Tooltip('x2', title='Stop'),
                    alt.Tooltip('length', title='Length'),
                        ]
            ).properties(
                height = 80,
                width = 850
            ).add_selection(brush)

            zoom = alt.vconcat(
                ichrom.encode(
                alt.X('x1:Q', title=None, scale=alt.Scale(domain=brush))),
                ichrom.add_selection(brush).properties(height=40),
                data=rectangles)

            IPython.display.display_html(zoom)

        else:
            logger.info("Please enter a valid item to review. Options include:\n"
                "'mutations'\n'eltypes'\n'elements'\n''chromosome'\n'interractive'")


if __name__ == "__main__":

    # generate random chromosome
    init_chromosome = Chromosome()
    Chromosome.make_rand(init_chromosome)
    Chromosome.review(init_chromosome, item = "elements")
    Chromosome.review(init_chromosome, item = "chromosome")
    Chromosome.review(init_chromosome, item = "interactive")<|MERGE_RESOLUTION|>--- conflicted
+++ resolved
@@ -6,10 +6,7 @@
 """
 
 #imports
-<<<<<<< HEAD
-=======
 import os
->>>>>>> 76b5b022
 import io
 import pandas as pd
 import numpy as np
